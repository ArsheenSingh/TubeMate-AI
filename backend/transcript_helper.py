import os
from youtube_transcript_api import YouTubeTranscriptApi, TranscriptsDisabled
from youtube_transcript_api.proxies import WebshareProxyConfig
import logging
import requests
import time

logging.basicConfig(level=logging.INFO)
logger = logging.getLogger(__name__)

<<<<<<< HEAD
def verify_proxy_connection():
    """Verify proxy connectivity before making API calls"""
    try:
        # Get proxy credentials from environment variables
        proxy_username = os.getenv('WEBSHARE_PROXY_USERNAME')
        proxy_password = os.getenv('WEBSHARE_PROXY_PASSWORD')
        
        if not proxy_username or not proxy_password:
            logger.error("Proxy credentials not found in environment variables")
            return False
            
        # Create proxy config
        proxy_config = WebshareProxyConfig(
            proxy_username=proxy_username,
            proxy_password=proxy_password
=======
def get_transcript_api():
    """Create and return a proxied instance of YouTubeTranscriptApi"""
    return YouTubeTranscriptApi(
        proxy_config=WebshareProxyConfig(
            proxy_username="pajswpqh",  
            proxy_password="nkmavgiwldpd",  
>>>>>>> 1e8a8132
        )
        
        # Test with a simple API call
        test_url = "https://api.ipify.org?format=json"
        
        # Use the proxy configuration to make a test request
        # Note: We'll test this through the YouTube API instead
        logger.info("Proxy configuration created successfully")
        return True
        
    except Exception as e:
        logger.error(f"Proxy verification failed: {str(e)}")
        return False

def get_transcript_api():
    """Create and return a proxied YouTube Transcript API instance"""
    try:
<<<<<<< HEAD
        # Get proxy credentials from environment variables
        proxy_username = os.getenv('WEBSHARE_PROXY_USERNAME')
        proxy_password = os.getenv('WEBSHARE_PROXY_PASSWORD')
        
        if not proxy_username or not proxy_password:
            logger.warning("No proxy credentials found, using direct connection")
            return YouTubeTranscriptApi()
        
        # Create proxied instance with correct parameters
        proxy_config = WebshareProxyConfig(
            proxy_username=proxy_username,
            proxy_password=proxy_password
=======
        
        transcript_api = get_transcript_api()
        
        transcript_list = transcript_api.get_transcript(
            video_id, 
            languages=["en","hi","sk","pa","en-GB","en-US","en-CA","en-AU","en-IN","en-NZ","en-IE","en-ZA","en-PH","en-MY","en-SG"]
>>>>>>> 1e8a8132
        )
        
        return YouTubeTranscriptApi(proxy_config=proxy_config)
        
    except Exception as e:
        logger.error(f"Error creating proxied API instance: {str(e)}")
        # Fallback to direct connection
        return YouTubeTranscriptApi()

<<<<<<< HEAD
def get_transcript(video_id, max_retries=3):
    """Get transcript with enhanced proxy handling and retry logic"""
    
    for attempt in range(max_retries):
        try:
            logger.info(f"Attempting to get transcript for video {video_id} (attempt {attempt + 1}/{max_retries})")
            
            # Create API instance (with or without proxy)
            transcript_api = get_transcript_api()
            
            # Try to get transcript
            transcript_list = transcript_api.get_transcript(video_id)
            
            # Combine all transcript chunks
            full_transcript = " ".join(chunk["text"] for chunk in transcript_list)
            
            logger.info(f"Successfully retrieved transcript (length: {len(full_transcript)} characters)")
            return full_transcript
=======
        transcript = " ".join(chunk["text"] for chunk in transcript_list)
        return transcript
>>>>>>> 1e8a8132

        except TranscriptsDisabled:
            logger.error(f"No captions available for video {video_id}")
            return "No captions available for this video."
            
        except Exception as e:
            error_msg = str(e).lower()
            
            # Check if it's a YouTube blocking error
            if any(keyword in error_msg for keyword in ['blocked', 'ip', 'request', 'forbidden']):
                logger.warning(f"Attempt {attempt + 1} failed due to blocking: {str(e)}")
                
                if attempt < max_retries - 1:
                    # Wait before retrying (exponential backoff)
                    wait_time = (2 ** attempt) * 2  # 2, 4, 8 seconds
                    logger.info(f"Waiting {wait_time} seconds before retry...")
                    time.sleep(wait_time)
                    continue
                else:
                    return f"Error getting transcript: {str(e)}"
            else:
                # For other errors, don't retry
                logger.error(f"Non-blocking error occurred: {str(e)}")
                return f"Error getting transcript: {str(e)}"
    
    return "Error getting transcript: Maximum retries exceeded"

def test_proxy_functionality():
    """Test function to verify proxy is working with YouTube"""
    test_video_id = "dQw4w9WgXcQ"  # Rick Roll - commonly available video
    
    logger.info("Testing proxy functionality with sample video...")
    result = get_transcript(test_video_id)
    
    if result.startswith("Error") or result.startswith("No"):
        logger.error(f"Proxy test failed: {result}")
        return False
    else:
        logger.info("Proxy test successful!")
        return True<|MERGE_RESOLUTION|>--- conflicted
+++ resolved
@@ -1,14 +1,13 @@
 import os
-from youtube_transcript_api import YouTubeTranscriptApi, TranscriptsDisabled
+import time
+import logging
+from youtube_transcript_api import YouTubeTranscriptApi
 from youtube_transcript_api.proxies import WebshareProxyConfig
-import logging
-import requests
-import time
+from youtube_transcript_api._errors import TranscriptsDisabled
 
 logging.basicConfig(level=logging.INFO)
 logger = logging.getLogger(__name__)
 
-<<<<<<< HEAD
 def verify_proxy_connection():
     """Verify proxy connectivity before making API calls"""
     try:
@@ -24,14 +23,6 @@
         proxy_config = WebshareProxyConfig(
             proxy_username=proxy_username,
             proxy_password=proxy_password
-=======
-def get_transcript_api():
-    """Create and return a proxied instance of YouTubeTranscriptApi"""
-    return YouTubeTranscriptApi(
-        proxy_config=WebshareProxyConfig(
-            proxy_username="pajswpqh",  
-            proxy_password="nkmavgiwldpd",  
->>>>>>> 1e8a8132
         )
         
         # Test with a simple API call
@@ -49,7 +40,6 @@
 def get_transcript_api():
     """Create and return a proxied YouTube Transcript API instance"""
     try:
-<<<<<<< HEAD
         # Get proxy credentials from environment variables
         proxy_username = os.getenv('WEBSHARE_PROXY_USERNAME')
         proxy_password = os.getenv('WEBSHARE_PROXY_PASSWORD')
@@ -62,14 +52,6 @@
         proxy_config = WebshareProxyConfig(
             proxy_username=proxy_username,
             proxy_password=proxy_password
-=======
-        
-        transcript_api = get_transcript_api()
-        
-        transcript_list = transcript_api.get_transcript(
-            video_id, 
-            languages=["en","hi","sk","pa","en-GB","en-US","en-CA","en-AU","en-IN","en-NZ","en-IE","en-ZA","en-PH","en-MY","en-SG"]
->>>>>>> 1e8a8132
         )
         
         return YouTubeTranscriptApi(proxy_config=proxy_config)
@@ -79,7 +61,6 @@
         # Fallback to direct connection
         return YouTubeTranscriptApi()
 
-<<<<<<< HEAD
 def get_transcript(video_id, max_retries=3):
     """Get transcript with enhanced proxy handling and retry logic"""
     
@@ -90,18 +71,17 @@
             # Create API instance (with or without proxy)
             transcript_api = get_transcript_api()
             
-            # Try to get transcript
-            transcript_list = transcript_api.get_transcript(video_id)
+            # Try to get transcript with multiple language options
+            transcript_list = transcript_api.get_transcript(
+                video_id,
+                languages=["en","hi","sk","pa","en-GB","en-US","en-CA","en-AU","en-IN","en-NZ","en-IE","en-ZA","en-PH","en-MY","en-SG"]
+            )
             
             # Combine all transcript chunks
             full_transcript = " ".join(chunk["text"] for chunk in transcript_list)
             
             logger.info(f"Successfully retrieved transcript (length: {len(full_transcript)} characters)")
             return full_transcript
-=======
-        transcript = " ".join(chunk["text"] for chunk in transcript_list)
-        return transcript
->>>>>>> 1e8a8132
 
         except TranscriptsDisabled:
             logger.error(f"No captions available for video {video_id}")
